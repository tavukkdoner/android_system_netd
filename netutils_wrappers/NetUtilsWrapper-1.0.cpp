--- conflicted
+++ resolved
@@ -81,6 +81,7 @@
 };
 
 bool checkExpectedCommand(int argc, char **argv) {
+    static bool loggedError = false;
     std::vector<const char*> allArgs(argc);
     for (int i = 0; i < argc; i++) {
         allArgs[i] = argv[i];
@@ -92,15 +93,11 @@
             return true;
         }
     }
-<<<<<<< HEAD
-    ALOGI("Unexpected command: %s", fullCmd.c_str());
-=======
     if (!loggedError) {
         ALOGI("Unexpected command: %s", fullCmd.c_str());
         fprintf(stderr, LOG_TAG ": Unexpected command: %s\n", fullCmd.c_str());
         loggedError = true;
     }
->>>>>>> 738173e2
     return false;
 }
 
@@ -126,12 +123,12 @@
                 exit(EXIT_FAILURE);
             }
             argv[0] = cmd;
-            checkExpectedCommand(argc, argv);
-            execv(cmd, argv);
+            if (checkExpectedCommand(argc, argv)) {
+                execv(cmd, argv);
+            }
         }
     }
 
-    // must never reach here
-    fprintf(stderr, "(%s:%d) is not a supported net util\n", progname, errno);
+    // Invalid command. Reject and fail.
     exit(EXIT_FAILURE);
 }