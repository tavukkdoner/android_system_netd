--- conflicted
+++ resolved
@@ -138,11 +138,7 @@
         return -1;
     }
 
-<<<<<<< HEAD
-    modifyRuleCount(tableIndex, action);
-=======
     modifyRuleCount(netId, action);
->>>>>>> 5b49ab9e
     cli->sendMsg(ResponseCode::CommandOkay, "Route modified", false);
     return 0;
 }
