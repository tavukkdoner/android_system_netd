--- conflicted
+++ resolved
@@ -76,9 +76,6 @@
     static const int ServiceGetAddrInfoSuccess      = 612;
     static const int InterfaceClassActivity         = 613;
     static const int InterfaceAddressChange         = 614;
-<<<<<<< HEAD
     static const int InterfaceDnsInfo               = 615;
-=======
->>>>>>> f0aa90f7
 };
 #endif