/*
 * Copyright (C) 2008 The Android Open Source Project
 *
 * Copyright (c) 2013, The Linux Foundation. All rights reserved.
 *
 * Not a Contribution. Apache license notifications and license
 * are retained for attribution purposes only.
 *
 * Licensed under the Apache License, Version 2.0 (the "License");
 * you may not use this file except in compliance with the License.
 * You may obtain a copy of the License at
 *
 *      http://www.apache.org/licenses/LICENSE-2.0
 *
 * Unless required by applicable law or agreed to in writing, software
 * distributed under the License is distributed on an "AS IS" BASIS,
 * WITHOUT WARRANTIES OR CONDITIONS OF ANY KIND, either express or implied.
 * See the License for the specific language governing permissions and
 * limitations under the License.
 */

#ifndef _RESPONSECODE_H
#define _RESPONSECODE_H

class ResponseCode {
    // Keep in sync with
    // frameworks/base/services/java/com/android/server/NetworkManagementService.java
public:
    // 100 series - Requestion action was initiated; expect another reply
    // before proceeding with a new command.
    static const int ActionInitiated           = 100;
    static const int InterfaceListResult       = 110;
    static const int TetherInterfaceListResult = 111;
    static const int TetherDnsFwdTgtListResult = 112;
    static const int TtyListResult             = 113;
    static const int TetheringStatsListResult  = 114;

    // 200 series - Requested action has been successfully completed
    static const int CommandOkay               = 200;
    static const int TetherStatusResult        = 210;
    static const int IpFwdStatusResult         = 211;
    static const int InterfaceGetCfgResult     = 213;
    static const int SoftapStatusResult        = 214;
    static const int UsbRNDISStatusResult      = 215;
    static const int InterfaceRxCounterResult  = 216;
    static const int InterfaceTxCounterResult  = 217;
    static const int InterfaceRxThrottleResult = 218;
    static const int InterfaceTxThrottleResult = 219;
    static const int QuotaCounterResult        = 220;
    static const int TetheringStatsResult      = 221;
    static const int DnsProxyQueryResult       = 222;
    static const int ClatdStatusResult         = 223;
<<<<<<< HEAD
    static const int V6RtrAdvResult            = 224;
    static const int RouteConfigurationResult  = 225;
=======
    static const int InterfaceGetMtuResult     = 224;
    static const int GetMarkResult             = 225;
>>>>>>> 2dae2f87

    // 400 series - The command was accepted but the requested action
    // did not take place.
    static const int OperationFailed           = 400;
    static const int DnsProxyOperationFailed   = 401;
    static const int ServiceStartFailed        = 402;
    static const int ServiceStopFailed         = 403;

    // 500 series - The command was not accepted and the requested
    // action did not take place.
    static const int CommandSyntaxError = 500;
    static const int CommandParameterError = 501;

    // 600 series - Unsolicited broadcasts
    static const int InterfaceChange                = 600;
    static const int BandwidthControl               = 601;
    static const int ServiceDiscoveryFailed         = 602;
    static const int ServiceDiscoveryServiceAdded   = 603;
    static const int ServiceDiscoveryServiceRemoved = 604;
    static const int ServiceRegistrationFailed      = 605;
    static const int ServiceRegistrationSucceeded   = 606;
    static const int ServiceResolveFailed           = 607;
    static const int ServiceResolveSuccess          = 608;
    static const int ServiceSetHostnameFailed       = 609;
    static const int ServiceSetHostnameSuccess      = 610;
    static const int ServiceGetAddrInfoFailed       = 611;
    static const int ServiceGetAddrInfoSuccess      = 612;
    static const int InterfaceClassActivity         = 613;
    static const int InterfaceAddressChange         = 614;
};
#endif<|MERGE_RESOLUTION|>--- conflicted
+++ resolved
@@ -50,13 +50,10 @@
     static const int TetheringStatsResult      = 221;
     static const int DnsProxyQueryResult       = 222;
     static const int ClatdStatusResult         = 223;
-<<<<<<< HEAD
-    static const int V6RtrAdvResult            = 224;
-    static const int RouteConfigurationResult  = 225;
-=======
     static const int InterfaceGetMtuResult     = 224;
     static const int GetMarkResult             = 225;
->>>>>>> 2dae2f87
+    static const int V6RtrAdvResult            = 226;
+    static const int RouteConfigurationResult  = 227;
 
     // 400 series - The command was accepted but the requested action
     // did not take place.
