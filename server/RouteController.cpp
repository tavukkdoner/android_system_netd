/*
 * Copyright (C) 2014 The Android Open Source Project
 *
 * Licensed under the Apache License, Version 2.0 (the "License");
 * you may not use this file except in compliance with the License.
 * You may obtain a copy of the License at
 *
 *      http://www.apache.org/licenses/LICENSE-2.0
 *
 * Unless required by applicable law or agreed to in writing, software
 * distributed under the License is distributed on an "AS IS" BASIS,
 * WITHOUT WARRANTIES OR CONDITIONS OF ANY KIND, either express or implied.
 * See the License for the specific language governing permissions and
 * limitations under the License.
 */

#include "RouteController.h"

#include <arpa/inet.h>
#include <errno.h>
#include <fcntl.h>
#include <linux/fib_rules.h>
#include <net/if.h>
#include <sys/stat.h>

#include <private/android_filesystem_config.h>

#include <map>

#include "DummyNetwork.h"
#include "Fwmark.h"
#include "NetdConstants.h"
#include "NetlinkCommands.h"
#include "UidRanges.h"

#include "android-base/file.h"
#include <android-base/stringprintf.h>
#define LOG_TAG "Netd"
#include "log/log.h"
#include "logwrap/logwrap.h"
#include "netutils/ifc.h"
#include "resolv_netid.h"

using android::base::StringPrintf;
using android::base::WriteStringToFile;
using android::net::UidRange;

namespace android {
namespace net {

auto RouteController::iptablesRestoreCommandFunction = execIptablesRestoreCommand;

// BEGIN CONSTANTS --------------------------------------------------------------------------------

const uint32_t RULE_PRIORITY_VPN_OVERRIDE_SYSTEM = 10000;
const uint32_t RULE_PRIORITY_VPN_OVERRIDE_OIF    = 10500;
const uint32_t RULE_PRIORITY_VPN_OUTPUT_TO_LOCAL = 11000;
const uint32_t RULE_PRIORITY_SECURE_VPN          = 12000;
const uint32_t RULE_PRIORITY_PROHIBIT_NON_VPN    = 12500;
const uint32_t RULE_PRIORITY_EXPLICIT_NETWORK    = 13000;
const uint32_t RULE_PRIORITY_OUTPUT_INTERFACE    = 14000;
const uint32_t RULE_PRIORITY_LEGACY_SYSTEM       = 15000;
const uint32_t RULE_PRIORITY_LEGACY_NETWORK      = 16000;
const uint32_t RULE_PRIORITY_LOCAL_NETWORK       = 17000;
const uint32_t RULE_PRIORITY_TETHERING           = 18000;
const uint32_t RULE_PRIORITY_IMPLICIT_NETWORK    = 19000;
const uint32_t RULE_PRIORITY_BYPASSABLE_VPN      = 20000;
const uint32_t RULE_PRIORITY_VPN_FALLTHROUGH     = 21000;
const uint32_t RULE_PRIORITY_DEFAULT_NETWORK     = 22000;
const uint32_t RULE_PRIORITY_DIRECTLY_CONNECTED  = 23000;
const uint32_t RULE_PRIORITY_UNREACHABLE         = 32000;

const uint32_t ROUTE_TABLE_LOCAL_NETWORK  = 97;
const uint32_t ROUTE_TABLE_LEGACY_NETWORK = 98;
const uint32_t ROUTE_TABLE_LEGACY_SYSTEM  = 99;

const char* const ROUTE_TABLE_NAME_LOCAL_NETWORK  = "local_network";
const char* const ROUTE_TABLE_NAME_LEGACY_NETWORK = "legacy_network";
const char* const ROUTE_TABLE_NAME_LEGACY_SYSTEM  = "legacy_system";

const char* const ROUTE_TABLE_NAME_LOCAL = "local";
const char* const ROUTE_TABLE_NAME_MAIN  = "main";

<<<<<<< HEAD
=======
const char* const RouteController::LOCAL_MANGLE_INPUT = "routectrl_mangle_INPUT";

>>>>>>> 58ceafd9
// These values are upstream, but not yet in our headers.
// TODO: delete these definitions when updating the headers.
const uint16_t FRA_UID_RANGE = 20;
struct fib_rule_uid_range {
        __u32           start;
        __u32           end;
};

const uint8_t AF_FAMILIES[] = {AF_INET, AF_INET6};

const uid_t UID_ROOT = 0;
const char* const IIF_LOOPBACK = "lo";
const char* const IIF_NONE = NULL;
const char* const OIF_NONE = NULL;
const bool ACTION_ADD = true;
const bool ACTION_DEL = false;
const bool MODIFY_NON_UID_BASED_RULES = true;

const char* const RT_TABLES_PATH = "/data/misc/net/rt_tables";
const mode_t RT_TABLES_MODE = S_IRUSR | S_IWUSR | S_IRGRP | S_IROTH;  // mode 0644, rw-r--r--

// Avoids "non-constant-expression cannot be narrowed from type 'unsigned int' to 'unsigned short'"
// warnings when using RTA_LENGTH(x) inside static initializers (even when x is already uint16_t).
constexpr uint16_t U16_RTA_LENGTH(uint16_t x) {
    return RTA_LENGTH(x);
}

// These are practically const, but can't be declared so, because they are used to initialize
// non-const pointers ("void* iov_base") in iovec arrays.
rtattr FRATTR_PRIORITY  = { U16_RTA_LENGTH(sizeof(uint32_t)),           FRA_PRIORITY };
rtattr FRATTR_TABLE     = { U16_RTA_LENGTH(sizeof(uint32_t)),           FRA_TABLE };
rtattr FRATTR_FWMARK    = { U16_RTA_LENGTH(sizeof(uint32_t)),           FRA_FWMARK };
rtattr FRATTR_FWMASK    = { U16_RTA_LENGTH(sizeof(uint32_t)),           FRA_FWMASK };
rtattr FRATTR_UID_RANGE = { U16_RTA_LENGTH(sizeof(fib_rule_uid_range)), FRA_UID_RANGE };

rtattr RTATTR_TABLE     = { U16_RTA_LENGTH(sizeof(uint32_t)),           RTA_TABLE };
rtattr RTATTR_OIF       = { U16_RTA_LENGTH(sizeof(uint32_t)),           RTA_OIF };

uint8_t PADDING_BUFFER[RTA_ALIGNTO] = {0, 0, 0, 0};

// END CONSTANTS ----------------------------------------------------------------------------------

const char *actionName(uint16_t action) {
    static const char *ops[4] = {"adding", "deleting", "getting", "???"};
    return ops[action % 4];
}

const char *familyName(uint8_t family) {
    switch (family) {
        case AF_INET: return "IPv4";
        case AF_INET6: return "IPv6";
        default: return "???";
    }
}

// No locks needed because RouteController is accessed only from one thread (in CommandListener).
std::map<std::string, uint32_t> interfaceToTable;

uint32_t getRouteTableForInterface(const char* interface) {
    uint32_t index = if_nametoindex(interface);
    if (index) {
        index += RouteController::ROUTE_TABLE_OFFSET_FROM_INDEX;
        interfaceToTable[interface] = index;
        return index;
    }
    // If the interface goes away if_nametoindex() will return 0 but we still need to know
    // the index so we can remove the rules and routes.
    auto iter = interfaceToTable.find(interface);
    if (iter == interfaceToTable.end()) {
        ALOGE("cannot find interface %s", interface);
        return RT_TABLE_UNSPEC;
    }
    return iter->second;
}

void addTableName(uint32_t table, const std::string& name, std::string* contents) {
    char tableString[UINT32_STRLEN];
    snprintf(tableString, sizeof(tableString), "%u", table);
    *contents += tableString;
    *contents += " ";
    *contents += name;
    *contents += "\n";
}

// Doesn't return success/failure as the file is optional; it's okay if we fail to update it.
void updateTableNamesFile() {
    std::string contents;

    addTableName(RT_TABLE_LOCAL, ROUTE_TABLE_NAME_LOCAL, &contents);
    addTableName(RT_TABLE_MAIN,  ROUTE_TABLE_NAME_MAIN,  &contents);

    addTableName(ROUTE_TABLE_LOCAL_NETWORK,  ROUTE_TABLE_NAME_LOCAL_NETWORK,  &contents);
    addTableName(ROUTE_TABLE_LEGACY_NETWORK, ROUTE_TABLE_NAME_LEGACY_NETWORK, &contents);
    addTableName(ROUTE_TABLE_LEGACY_SYSTEM,  ROUTE_TABLE_NAME_LEGACY_SYSTEM,  &contents);

    for (const auto& entry : interfaceToTable) {
        addTableName(entry.second, entry.first, &contents);
    }

    if (!WriteStringToFile(contents, RT_TABLES_PATH, RT_TABLES_MODE, AID_SYSTEM, AID_WIFI)) {
        ALOGE("failed to write to %s (%s)", RT_TABLES_PATH, strerror(errno));
        return;
    }
}

// Returns 0 on success or negative errno on failure.
int padInterfaceName(const char* input, char* name, size_t* length, uint16_t* padding) {
    if (!input) {
        *length = 0;
        *padding = 0;
        return 0;
    }
    *length = strlcpy(name, input, IFNAMSIZ) + 1;
    if (*length > IFNAMSIZ) {
        ALOGE("interface name too long (%zu > %u)", *length, IFNAMSIZ);
        return -ENAMETOOLONG;
    }
    *padding = RTA_SPACE(*length) - RTA_LENGTH(*length);
    return 0;
}

// Adds or removes a routing rule for IPv4 and IPv6.
//
// + If |table| is non-zero, the rule points at the specified routing table. Otherwise, the table is
//   unspecified. An unspecified table is not allowed when creating an FR_ACT_TO_TBL rule.
// + If |mask| is non-zero, the rule matches the specified fwmark and mask. Otherwise, |fwmark| is
//   ignored.
// + If |iif| is non-NULL, the rule matches the specified incoming interface.
// + If |oif| is non-NULL, the rule matches the specified outgoing interface.
// + If |uidStart| and |uidEnd| are not INVALID_UID, the rule matches packets from UIDs in that
//   range (inclusive). Otherwise, the rule matches packets from all UIDs.
//
// Returns 0 on success or negative errno on failure.
WARN_UNUSED_RESULT int modifyIpRule(uint16_t action, uint32_t priority, uint8_t ruleType,
                                    uint32_t table, uint32_t fwmark, uint32_t mask, const char* iif,
                                    const char* oif, uid_t uidStart, uid_t uidEnd) {
    // Ensure that if you set a bit in the fwmark, it's not being ignored by the mask.
    if (fwmark & ~mask) {
        ALOGE("mask 0x%x does not select all the bits set in fwmark 0x%x", mask, fwmark);
        return -ERANGE;
    }

    // Interface names must include exactly one terminating NULL and be properly padded, or older
    // kernels will refuse to delete rules.
    char iifName[IFNAMSIZ], oifName[IFNAMSIZ];
    size_t iifLength, oifLength;
    uint16_t iifPadding, oifPadding;
    if (int ret = padInterfaceName(iif, iifName, &iifLength, &iifPadding)) {
        return ret;
    }
    if (int ret = padInterfaceName(oif, oifName, &oifLength, &oifPadding)) {
        return ret;
    }

    // Either both start and end UID must be specified, or neither.
    if ((uidStart == INVALID_UID) != (uidEnd == INVALID_UID)) {
        ALOGE("incompatible start and end UIDs (%u vs %u)", uidStart, uidEnd);
        return -EUSERS;
    }

    bool isUidRule = (uidStart != INVALID_UID);

    // Assemble a rule request and put it in an array of iovec structures.
    fib_rule_hdr rule = {
        .action = ruleType,
        // Note that here we're implicitly setting rule.table to 0. When we want to specify a
        // non-zero table, we do this via the FRATTR_TABLE attribute.
    };

    // Don't ever create a rule that looks up table 0, because table 0 is the local table.
    // It's OK to specify a table ID of 0 when deleting a rule, because that doesn't actually select
    // table 0, it's a wildcard that matches anything.
    if (table == RT_TABLE_UNSPEC && rule.action == FR_ACT_TO_TBL && action != RTM_DELRULE) {
        ALOGE("RT_TABLE_UNSPEC only allowed when deleting rules");
        return -ENOTUNIQ;
    }

    rtattr fraIifName = { U16_RTA_LENGTH(iifLength), FRA_IIFNAME };
    rtattr fraOifName = { U16_RTA_LENGTH(oifLength), FRA_OIFNAME };
    struct fib_rule_uid_range uidRange = { uidStart, uidEnd };

    iovec iov[] = {
        { NULL,              0 },
        { &rule,             sizeof(rule) },
        { &FRATTR_PRIORITY,  sizeof(FRATTR_PRIORITY) },
        { &priority,         sizeof(priority) },
        { &FRATTR_TABLE,     table != RT_TABLE_UNSPEC ? sizeof(FRATTR_TABLE) : 0 },
        { &table,            table != RT_TABLE_UNSPEC ? sizeof(table) : 0 },
        { &FRATTR_FWMARK,    mask ? sizeof(FRATTR_FWMARK) : 0 },
        { &fwmark,           mask ? sizeof(fwmark) : 0 },
        { &FRATTR_FWMASK,    mask ? sizeof(FRATTR_FWMASK) : 0 },
        { &mask,             mask ? sizeof(mask) : 0 },
        { &FRATTR_UID_RANGE, isUidRule ? sizeof(FRATTR_UID_RANGE) : 0 },
        { &uidRange,         isUidRule ? sizeof(uidRange) : 0 },
        { &fraIifName,       iif != IIF_NONE ? sizeof(fraIifName) : 0 },
        { iifName,           iifLength },
        { PADDING_BUFFER,    iifPadding },
        { &fraOifName,       oif != OIF_NONE ? sizeof(fraOifName) : 0 },
        { oifName,           oifLength },
        { PADDING_BUFFER,    oifPadding },
    };

    uint16_t flags = (action == RTM_NEWRULE) ? NETLINK_CREATE_REQUEST_FLAGS : NETLINK_REQUEST_FLAGS;
    for (size_t i = 0; i < ARRAY_SIZE(AF_FAMILIES); ++i) {
        rule.family = AF_FAMILIES[i];
        if (int ret = sendNetlinkRequest(action, flags, iov, ARRAY_SIZE(iov), nullptr)) {
            if (!(action == RTM_DELRULE && ret == -ENOENT && priority == RULE_PRIORITY_TETHERING)) {
                // Don't log when deleting a tethering rule that's not there. This matches the
                // behaviour of clearTetheringRules, which ignores ENOENT in this case.
                ALOGE("Error %s %s rule: %s", actionName(action), familyName(rule.family),
                      strerror(-ret));
            }
            return ret;
        }
    }

    return 0;
}

WARN_UNUSED_RESULT int modifyIpRule(uint16_t action, uint32_t priority, uint32_t table,
                                    uint32_t fwmark, uint32_t mask, const char* iif,
                                    const char* oif, uid_t uidStart, uid_t uidEnd) {
    return modifyIpRule(action, priority, FR_ACT_TO_TBL, table, fwmark, mask, iif, oif, uidStart,
                        uidEnd);
}

WARN_UNUSED_RESULT int modifyIpRule(uint16_t action, uint32_t priority, uint32_t table,
                                    uint32_t fwmark, uint32_t mask) {
    return modifyIpRule(action, priority, table, fwmark, mask, IIF_NONE, OIF_NONE, INVALID_UID,
                        INVALID_UID);
}

// Adds or deletes an IPv4 or IPv6 route.
// Returns 0 on success or negative errno on failure.
WARN_UNUSED_RESULT int modifyIpRoute(uint16_t action, uint32_t table, const char* interface,
                                     const char* destination, const char* nexthop) {
    // At least the destination must be non-null.
    if (!destination) {
        ALOGE("null destination");
        return -EFAULT;
    }

    // Parse the prefix.
    uint8_t rawAddress[sizeof(in6_addr)];
    uint8_t family;
    uint8_t prefixLength;
    int rawLength = parsePrefix(destination, &family, rawAddress, sizeof(rawAddress),
                                &prefixLength);
    if (rawLength < 0) {
        ALOGE("parsePrefix failed for destination %s (%s)", destination, strerror(-rawLength));
        return rawLength;
    }

    if (static_cast<size_t>(rawLength) > sizeof(rawAddress)) {
        ALOGE("impossible! address too long (%d vs %zu)", rawLength, sizeof(rawAddress));
        return -ENOBUFS;  // Cannot happen; parsePrefix only supports IPv4 and IPv6.
    }

    uint8_t type = RTN_UNICAST;
    uint32_t ifindex;
    uint8_t rawNexthop[sizeof(in6_addr)];

    if (nexthop && !strcmp(nexthop, "unreachable")) {
        type = RTN_UNREACHABLE;
        // 'interface' is likely non-NULL, as the caller (modifyRoute()) likely used it to lookup
        // the table number. But it's an error to specify an interface ("dev ...") or a nexthop for
        // unreachable routes, so nuke them. (IPv6 allows them to be specified; IPv4 doesn't.)
        interface = OIF_NONE;
        nexthop = NULL;
    } else if (nexthop && !strcmp(nexthop, "throw")) {
        type = RTN_THROW;
        interface = OIF_NONE;
        nexthop = NULL;
    } else {
        // If an interface was specified, find the ifindex.
        if (interface != OIF_NONE) {
            ifindex = if_nametoindex(interface);
            if (!ifindex) {
                ALOGE("cannot find interface %s", interface);
                return -ENODEV;
            }
        }

        // If a nexthop was specified, parse it as the same family as the prefix.
        if (nexthop && inet_pton(family, nexthop, rawNexthop) <= 0) {
            ALOGE("inet_pton failed for nexthop %s", nexthop);
            return -EINVAL;
        }
    }

    // Assemble a rtmsg and put it in an array of iovec structures.
    rtmsg route = {
        .rtm_protocol = RTPROT_STATIC,
        .rtm_type = type,
        .rtm_family = family,
        .rtm_dst_len = prefixLength,
        .rtm_scope = static_cast<uint8_t>(nexthop ? RT_SCOPE_UNIVERSE : RT_SCOPE_LINK),
    };

    rtattr rtaDst     = { U16_RTA_LENGTH(rawLength), RTA_DST };
    rtattr rtaGateway = { U16_RTA_LENGTH(rawLength), RTA_GATEWAY };

    iovec iov[] = {
        { NULL,          0 },
        { &route,        sizeof(route) },
        { &RTATTR_TABLE, sizeof(RTATTR_TABLE) },
        { &table,        sizeof(table) },
        { &rtaDst,       sizeof(rtaDst) },
        { rawAddress,    static_cast<size_t>(rawLength) },
        { &RTATTR_OIF,   interface != OIF_NONE ? sizeof(RTATTR_OIF) : 0 },
        { &ifindex,      interface != OIF_NONE ? sizeof(ifindex) : 0 },
        { &rtaGateway,   nexthop ? sizeof(rtaGateway) : 0 },
        { rawNexthop,    nexthop ? static_cast<size_t>(rawLength) : 0 },
    };

    uint16_t flags = (action == RTM_NEWROUTE) ? NETLINK_CREATE_REQUEST_FLAGS :
                                                NETLINK_REQUEST_FLAGS;
    int ret = sendNetlinkRequest(action, flags, iov, ARRAY_SIZE(iov), nullptr);
    if (ret) {
        ALOGE("Error %s route %s -> %s %s to table %u: %s",
              actionName(action), destination, nexthop, interface, table, strerror(-ret));
    }
    return ret;
}

// An iptables rule to mark incoming packets on a network with the netId of the network.
//
// This is so that the kernel can:
// + Use the right fwmark for (and thus correctly route) replies (e.g.: TCP RST, ICMP errors, ping
//   replies, SYN-ACKs, etc).
// + Mark sockets that accept connections from this interface so that the connection stays on the
//   same interface.
WARN_UNUSED_RESULT int modifyIncomingPacketMark(unsigned netId, const char* interface,
                                                Permission permission, bool add) {
    Fwmark fwmark;

    fwmark.netId = netId;
    fwmark.explicitlySelected = true;
    fwmark.protectedFromVpn = true;
    fwmark.permission = permission;

    std::string cmd = StringPrintf("%s %s -i %s -j MARK --set-mark 0x%x",
                                   add ? "-A" : "-D", RouteController::LOCAL_MANGLE_INPUT,
                                   interface, fwmark.intValue);
    if (RouteController::iptablesRestoreCommandFunction(V4V6, "mangle", cmd, nullptr) != 0) {
        ALOGE("failed to change iptables rule that sets incoming packet mark");
        return -EREMOTEIO;
    }

    return 0;
}

// A rule to route responses to the local network forwarded via the VPN.
//
// When a VPN is in effect, packets from the local network to upstream networks are forwarded into
// the VPN's tunnel interface. When the VPN forwards the responses, they emerge out of the tunnel.
WARN_UNUSED_RESULT int modifyVpnOutputToLocalRule(const char* vpnInterface, bool add) {
    return modifyIpRule(add ? RTM_NEWRULE : RTM_DELRULE, RULE_PRIORITY_VPN_OUTPUT_TO_LOCAL,
                        ROUTE_TABLE_LOCAL_NETWORK, MARK_UNSET, MARK_UNSET, vpnInterface, OIF_NONE,
                        INVALID_UID, INVALID_UID);
}

// A rule to route all traffic from a given set of UIDs to go over the VPN.
//
// Notice that this rule doesn't use the netId. I.e., no matter what netId the user's socket may
// have, if they are subject to this VPN, their traffic has to go through it. Allows the traffic to
// bypass the VPN if the protectedFromVpn bit is set.
WARN_UNUSED_RESULT int modifyVpnUidRangeRule(uint32_t table, uid_t uidStart, uid_t uidEnd,
                                             bool secure, bool add) {
    Fwmark fwmark;
    Fwmark mask;

    fwmark.protectedFromVpn = false;
    mask.protectedFromVpn = true;

    uint32_t priority;

    if (secure) {
        priority = RULE_PRIORITY_SECURE_VPN;
    } else {
        priority = RULE_PRIORITY_BYPASSABLE_VPN;

        fwmark.explicitlySelected = false;
        mask.explicitlySelected = true;
    }

    return modifyIpRule(add ? RTM_NEWRULE : RTM_DELRULE, priority, table, fwmark.intValue,
                        mask.intValue, IIF_LOOPBACK, OIF_NONE, uidStart, uidEnd);
}

// A rule to allow system apps to send traffic over this VPN even if they are not part of the target
// set of UIDs.
//
// This is needed for DnsProxyListener to correctly resolve a request for a user who is in the
// target set, but where the DnsProxyListener itself is not.
WARN_UNUSED_RESULT int modifyVpnSystemPermissionRule(unsigned netId, uint32_t table, bool secure,
                                                     bool add) {
    Fwmark fwmark;
    Fwmark mask;

    fwmark.netId = netId;
    mask.netId = FWMARK_NET_ID_MASK;

    fwmark.permission = PERMISSION_SYSTEM;
    mask.permission = PERMISSION_SYSTEM;

    uint32_t priority = secure ? RULE_PRIORITY_SECURE_VPN : RULE_PRIORITY_BYPASSABLE_VPN;

    return modifyIpRule(add ? RTM_NEWRULE : RTM_DELRULE, priority, table, fwmark.intValue,
                        mask.intValue);
}

// A rule to route traffic based on an explicitly chosen network.
//
// Supports apps that use the multinetwork APIs to restrict their traffic to a network.
//
// Even though we check permissions at the time we set a netId into the fwmark of a socket, we need
// to check it again in the rules here, because a network's permissions may have been updated via
// modifyNetworkPermission().
WARN_UNUSED_RESULT int modifyExplicitNetworkRule(unsigned netId, uint32_t table,
                                                 Permission permission, uid_t uidStart,
                                                 uid_t uidEnd, bool add) {
    Fwmark fwmark;
    Fwmark mask;

    fwmark.netId = netId;
    mask.netId = FWMARK_NET_ID_MASK;

    fwmark.explicitlySelected = true;
    mask.explicitlySelected = true;

    fwmark.permission = permission;
    mask.permission = permission;

    return modifyIpRule(add ? RTM_NEWRULE : RTM_DELRULE, RULE_PRIORITY_EXPLICIT_NETWORK, table,
                        fwmark.intValue, mask.intValue, IIF_NONE, OIF_NONE, uidStart, uidEnd);
}

// A rule to route traffic based on a chosen outgoing interface.
//
// Supports apps that use SO_BINDTODEVICE or IP_PKTINFO options and the kernel that already knows
// the outgoing interface (typically for link-local communications).
WARN_UNUSED_RESULT int modifyOutputInterfaceRules(const char* interface, uint32_t table,
                                                  Permission permission, uid_t uidStart,
                                                  uid_t uidEnd, bool add) {
    Fwmark fwmark;
    Fwmark mask;

    fwmark.permission = permission;
    mask.permission = permission;

    // If this rule does not specify a UID range, then also add a corresponding high-priority rule
    // for UID. This covers forwarded packets and system daemons such as the tethering DHCP server.
    if (uidStart == INVALID_UID && uidEnd == INVALID_UID) {
        if (int ret = modifyIpRule(add ? RTM_NEWRULE : RTM_DELRULE, RULE_PRIORITY_VPN_OVERRIDE_OIF,
                                   table, fwmark.intValue, mask.intValue, IIF_NONE, interface,
                                   UID_ROOT, UID_ROOT)) {
            return ret;
        }
    }

    return modifyIpRule(add ? RTM_NEWRULE : RTM_DELRULE, RULE_PRIORITY_OUTPUT_INTERFACE, table,
                        fwmark.intValue, mask.intValue, IIF_NONE, interface, uidStart, uidEnd);
}

// A rule to route traffic based on the chosen network.
//
// This is for sockets that have not explicitly requested a particular network, but have been
// bound to one when they called connect(). This ensures that sockets connected on a particular
// network stay on that network even if the default network changes.
WARN_UNUSED_RESULT int modifyImplicitNetworkRule(unsigned netId, uint32_t table,
                                                 Permission permission, bool add) {
    Fwmark fwmark;
    Fwmark mask;

    fwmark.netId = netId;
    mask.netId = FWMARK_NET_ID_MASK;

    fwmark.explicitlySelected = false;
    mask.explicitlySelected = true;

    fwmark.permission = permission;
    mask.permission = permission;

    return modifyIpRule(add ? RTM_NEWRULE : RTM_DELRULE, RULE_PRIORITY_IMPLICIT_NETWORK, table,
                        fwmark.intValue, mask.intValue);
}

// A rule to enable split tunnel VPNs.
//
// If a packet with a VPN's netId doesn't find a route in the VPN's routing table, it's allowed to
// go over the default network, provided it wasn't explicitly restricted to the VPN and has the
// permissions required by the default network.
WARN_UNUSED_RESULT int modifyVpnFallthroughRule(uint16_t action, unsigned vpnNetId,
                                                const char* physicalInterface,
                                                Permission permission) {
    uint32_t table = getRouteTableForInterface(physicalInterface);
    if (table == RT_TABLE_UNSPEC) {
        return -ESRCH;
    }

    Fwmark fwmark;
    Fwmark mask;

    fwmark.netId = vpnNetId;
    mask.netId = FWMARK_NET_ID_MASK;

    fwmark.explicitlySelected = false;
    mask.explicitlySelected = true;

    fwmark.permission = permission;
    mask.permission = permission;

    return modifyIpRule(action, RULE_PRIORITY_VPN_FALLTHROUGH, table, fwmark.intValue,
                        mask.intValue);
}

// Add rules to allow legacy routes added through the requestRouteToHost() API.
WARN_UNUSED_RESULT int addLegacyRouteRules() {
    Fwmark fwmark;
    Fwmark mask;

    fwmark.explicitlySelected = false;
    mask.explicitlySelected = true;

    // Rules to allow legacy routes to override the default network.
    if (int ret = modifyIpRule(RTM_NEWRULE, RULE_PRIORITY_LEGACY_SYSTEM, ROUTE_TABLE_LEGACY_SYSTEM,
                               fwmark.intValue, mask.intValue)) {
        return ret;
    }
    if (int ret = modifyIpRule(RTM_NEWRULE, RULE_PRIORITY_LEGACY_NETWORK,
                               ROUTE_TABLE_LEGACY_NETWORK, fwmark.intValue, mask.intValue)) {
        return ret;
    }

    fwmark.permission = PERMISSION_SYSTEM;
    mask.permission = PERMISSION_SYSTEM;

    // A rule to allow legacy routes from system apps to override VPNs.
    return modifyIpRule(RTM_NEWRULE, RULE_PRIORITY_VPN_OVERRIDE_SYSTEM, ROUTE_TABLE_LEGACY_SYSTEM,
                        fwmark.intValue, mask.intValue);
}

// Add rules to lookup the local network when specified explicitly or otherwise.
WARN_UNUSED_RESULT int addLocalNetworkRules(unsigned localNetId) {
    if (int ret = modifyExplicitNetworkRule(localNetId, ROUTE_TABLE_LOCAL_NETWORK, PERMISSION_NONE,
                                            INVALID_UID, INVALID_UID, ACTION_ADD)) {
        return ret;
    }

    Fwmark fwmark;
    Fwmark mask;

    fwmark.explicitlySelected = false;
    mask.explicitlySelected = true;

    return modifyIpRule(RTM_NEWRULE, RULE_PRIORITY_LOCAL_NETWORK, ROUTE_TABLE_LOCAL_NETWORK,
                        fwmark.intValue, mask.intValue);
}

int configureDummyNetwork() {
    const char *interface = DummyNetwork::INTERFACE_NAME;
    uint32_t table = getRouteTableForInterface(interface);
    if (table == RT_TABLE_UNSPEC) {
        // getRouteTableForInterface has already looged an error.
        return -ESRCH;
    }

    ifc_init();
    int ret = ifc_up(interface);
    ifc_close();
    if (ret) {
        ALOGE("Can't bring up %s: %s", interface, strerror(errno));
        return -errno;
    }

    if ((ret = modifyOutputInterfaceRules(interface, table, PERMISSION_NONE,
                                          INVALID_UID, INVALID_UID, ACTION_ADD))) {
        ALOGE("Can't create oif rules for %s: %s", interface, strerror(-ret));
        return ret;
    }

    if ((ret = modifyIpRoute(RTM_NEWROUTE, table, interface, "0.0.0.0/0", NULL))) {
        return ret;
    }

    if ((ret = modifyIpRoute(RTM_NEWROUTE, table, interface, "::/0", NULL))) {
        return ret;
    }

    return 0;
}

// Add a new rule to look up the 'main' table, with the same selectors as the "default network"
// rule, but with a lower priority. We will never create routes in the main table; it should only be
// used for directly-connected routes implicitly created by the kernel when adding IP addresses.
// This is necessary, for example, when adding a route through a directly-connected gateway: in
// order to add the route, there must already be a directly-connected route that covers the gateway.
WARN_UNUSED_RESULT int addDirectlyConnectedRule() {
    Fwmark fwmark;
    Fwmark mask;

    fwmark.netId = NETID_UNSET;
    mask.netId = FWMARK_NET_ID_MASK;

    return modifyIpRule(RTM_NEWRULE, RULE_PRIORITY_DIRECTLY_CONNECTED, RT_TABLE_MAIN,
                        fwmark.intValue, mask.intValue, IIF_NONE, OIF_NONE, UID_ROOT, UID_ROOT);
}

// Add an explicit unreachable rule close to the end of the prioriy list to make it clear that
// relying on the kernel-default "from all lookup main" rule at priority 32766 is not intended
// behaviour. We do flush the kernel-default rules at startup, but having an explicit unreachable
// rule will hopefully make things even clearer.
WARN_UNUSED_RESULT int addUnreachableRule() {
    return modifyIpRule(RTM_NEWRULE, RULE_PRIORITY_UNREACHABLE, FR_ACT_UNREACHABLE, RT_TABLE_UNSPEC,
                        MARK_UNSET, MARK_UNSET, IIF_NONE, OIF_NONE, INVALID_UID, INVALID_UID);
}

WARN_UNUSED_RESULT int modifyLocalNetwork(unsigned netId, const char* interface, bool add) {
    if (int ret = modifyIncomingPacketMark(netId, interface, PERMISSION_NONE, add)) {
        return ret;
    }
    return modifyOutputInterfaceRules(interface, ROUTE_TABLE_LOCAL_NETWORK, PERMISSION_NONE,
                                      INVALID_UID, INVALID_UID, add);
}

WARN_UNUSED_RESULT int modifyPhysicalNetwork(unsigned netId, const char* interface,
                                             Permission permission, bool add) {
    uint32_t table = getRouteTableForInterface(interface);
    if (table == RT_TABLE_UNSPEC) {
        return -ESRCH;
    }

    if (int ret = modifyIncomingPacketMark(netId, interface, permission, add)) {
        return ret;
    }
    if (int ret = modifyExplicitNetworkRule(netId, table, permission, INVALID_UID, INVALID_UID,
                                            add)) {
        return ret;
    }
    if (int ret = modifyOutputInterfaceRules(interface, table, permission, INVALID_UID, INVALID_UID,
                                            add)) {
        return ret;
    }
    return modifyImplicitNetworkRule(netId, table, permission, add);
}

WARN_UNUSED_RESULT int modifyRejectNonSecureNetworkRule(const UidRanges& uidRanges, bool add) {
    Fwmark fwmark;
    Fwmark mask;
    fwmark.protectedFromVpn = false;
    mask.protectedFromVpn = true;

    for (const UidRange& range : uidRanges.getRanges()) {
        if (int ret = modifyIpRule(add ? RTM_NEWRULE : RTM_DELRULE,
                                   RULE_PRIORITY_PROHIBIT_NON_VPN, FR_ACT_PROHIBIT, RT_TABLE_UNSPEC,
                                   fwmark.intValue, mask.intValue, IIF_LOOPBACK, OIF_NONE,
                                   range.getStart(), range.getStop())) {
            return ret;
        }
    }

    return 0;
}

WARN_UNUSED_RESULT int modifyVirtualNetwork(unsigned netId, const char* interface,
                                            const UidRanges& uidRanges, bool secure, bool add,
                                            bool modifyNonUidBasedRules) {
    uint32_t table = getRouteTableForInterface(interface);
    if (table == RT_TABLE_UNSPEC) {
        return -ESRCH;
    }

    for (const UidRange& range : uidRanges.getRanges()) {
        if (int ret = modifyVpnUidRangeRule(table, range.getStart(), range.getStop(), secure, add))
                {
            return ret;
        }
        if (int ret = modifyExplicitNetworkRule(netId, table, PERMISSION_NONE, range.getStart(),
                                                range.getStop(), add)) {
            return ret;
        }
        if (int ret = modifyOutputInterfaceRules(interface, table, PERMISSION_NONE,
                                                 range.getStart(), range.getStop(), add)) {
            return ret;
        }
    }

    if (modifyNonUidBasedRules) {
        if (int ret = modifyIncomingPacketMark(netId, interface, PERMISSION_NONE, add)) {
            return ret;
        }
        if (int ret = modifyVpnOutputToLocalRule(interface, add)) {
            return ret;
        }
        if (int ret = modifyVpnSystemPermissionRule(netId, table, secure, add)) {
            return ret;
        }
        return modifyExplicitNetworkRule(netId, table, PERMISSION_NONE, UID_ROOT, UID_ROOT, add);
    }

    return 0;
}

WARN_UNUSED_RESULT int modifyDefaultNetwork(uint16_t action, const char* interface,
                                            Permission permission) {
    uint32_t table = getRouteTableForInterface(interface);
    if (table == RT_TABLE_UNSPEC) {
        return -ESRCH;
    }

    Fwmark fwmark;
    Fwmark mask;

    fwmark.netId = NETID_UNSET;
    mask.netId = FWMARK_NET_ID_MASK;

    fwmark.permission = permission;
    mask.permission = permission;

    return modifyIpRule(action, RULE_PRIORITY_DEFAULT_NETWORK, table, fwmark.intValue,
                        mask.intValue);
}

WARN_UNUSED_RESULT int modifyTetheredNetwork(uint16_t action, const char* inputInterface,
                                             const char* outputInterface) {
    uint32_t table = getRouteTableForInterface(outputInterface);
    if (table == RT_TABLE_UNSPEC) {
        return -ESRCH;
    }

    return modifyIpRule(action, RULE_PRIORITY_TETHERING, table, MARK_UNSET, MARK_UNSET,
                        inputInterface, OIF_NONE, INVALID_UID, INVALID_UID);
}

// Adds or removes an IPv4 or IPv6 route to the specified table and, if it's a directly-connected
// route, to the main table as well.
// Returns 0 on success or negative errno on failure.
WARN_UNUSED_RESULT int modifyRoute(uint16_t action, const char* interface, const char* destination,
                                   const char* nexthop, RouteController::TableType tableType) {
    uint32_t table;
    switch (tableType) {
        case RouteController::INTERFACE: {
            table = getRouteTableForInterface(interface);
            if (table == RT_TABLE_UNSPEC) {
                return -ESRCH;
            }
            break;
        }
        case RouteController::LOCAL_NETWORK: {
            table = ROUTE_TABLE_LOCAL_NETWORK;
            break;
        }
        case RouteController::LEGACY_NETWORK: {
            table = ROUTE_TABLE_LEGACY_NETWORK;
            break;
        }
        case RouteController::LEGACY_SYSTEM: {
            table = ROUTE_TABLE_LEGACY_SYSTEM;
            break;
        }
    }

    int ret = modifyIpRoute(action, table, interface, destination, nexthop);
    // Trying to add a route that already exists shouldn't cause an error.
    if (ret && !(action == RTM_NEWROUTE && ret == -EEXIST)) {
        return ret;
    }

    return 0;
}

WARN_UNUSED_RESULT int clearTetheringRules(const char* inputInterface) {
    int ret = 0;
    while (ret == 0) {
        ret = modifyIpRule(RTM_DELRULE, RULE_PRIORITY_TETHERING, 0, MARK_UNSET, MARK_UNSET,
                           inputInterface, OIF_NONE, INVALID_UID, INVALID_UID);
    }

    if (ret == -ENOENT) {
        return 0;
    } else {
        return ret;
    }
}

uint32_t getRulePriority(const nlmsghdr *nlh) {
    return getRtmU32Attribute(nlh, FRA_PRIORITY);
}

uint32_t getRouteTable(const nlmsghdr *nlh) {
    return getRtmU32Attribute(nlh, RTA_TABLE);
}

WARN_UNUSED_RESULT int flushRules() {
    NetlinkDumpFilter shouldDelete = [] (nlmsghdr *nlh) {
        // Don't touch rules at priority 0 because by default they are used for local input.
        return getRulePriority(nlh) != 0;
    };
    return rtNetlinkFlush(RTM_GETRULE, RTM_DELRULE, "rules", shouldDelete);
}

WARN_UNUSED_RESULT int flushRoutes(uint32_t table) {
    NetlinkDumpFilter shouldDelete = [table] (nlmsghdr *nlh) {
        return getRouteTable(nlh) == table;
    };

    return rtNetlinkFlush(RTM_GETROUTE, RTM_DELROUTE, "routes", shouldDelete);
}

// Returns 0 on success or negative errno on failure.
WARN_UNUSED_RESULT int flushRoutes(const char* interface) {
    uint32_t table = getRouteTableForInterface(interface);
    if (table == RT_TABLE_UNSPEC) {
        return -ESRCH;
    }

    int ret = flushRoutes(table);

    // If we failed to flush routes, the caller may elect to keep this interface around, so keep
    // track of its name.
    if (ret == 0) {
        interfaceToTable.erase(interface);
    }

    return ret;
}

int RouteController::Init(unsigned localNetId) {
    if (int ret = flushRules()) {
        return ret;
    }
    if (int ret = addLegacyRouteRules()) {
        return ret;
    }
    if (int ret = addLocalNetworkRules(localNetId)) {
        return ret;
    }
    if (int ret = addDirectlyConnectedRule()) {
        return ret;
    }
    if (int ret = addUnreachableRule()) {
        return ret;
    }
    // Don't complain if we can't add the dummy network, since not all devices support it.
    configureDummyNetwork();

    updateTableNamesFile();
    return 0;
}

int RouteController::addInterfaceToLocalNetwork(unsigned netId, const char* interface) {
    return modifyLocalNetwork(netId, interface, ACTION_ADD);
}

int RouteController::removeInterfaceFromLocalNetwork(unsigned netId, const char* interface) {
    return modifyLocalNetwork(netId, interface, ACTION_DEL);
}

int RouteController::addInterfaceToPhysicalNetwork(unsigned netId, const char* interface,
                                                   Permission permission) {
    if (int ret = modifyPhysicalNetwork(netId, interface, permission, ACTION_ADD)) {
        return ret;
    }
    updateTableNamesFile();
    return 0;
}

int RouteController::removeInterfaceFromPhysicalNetwork(unsigned netId, const char* interface,
                                                        Permission permission) {
    if (int ret = modifyPhysicalNetwork(netId, interface, permission, ACTION_DEL)) {
        return ret;
    }
    if (int ret = flushRoutes(interface)) {
        return ret;
    }
    if (int ret = clearTetheringRules(interface)) {
        return ret;
    }
    updateTableNamesFile();
    return 0;
}

int RouteController::addInterfaceToVirtualNetwork(unsigned netId, const char* interface,
                                                  bool secure, const UidRanges& uidRanges) {
    if (int ret = modifyVirtualNetwork(netId, interface, uidRanges, secure, ACTION_ADD,
                                       MODIFY_NON_UID_BASED_RULES)) {
        return ret;
    }
    updateTableNamesFile();
    return 0;
}

int RouteController::removeInterfaceFromVirtualNetwork(unsigned netId, const char* interface,
                                                       bool secure, const UidRanges& uidRanges) {
    if (int ret = modifyVirtualNetwork(netId, interface, uidRanges, secure, ACTION_DEL,
                                       MODIFY_NON_UID_BASED_RULES)) {
        return ret;
    }
    if (int ret = flushRoutes(interface)) {
        return ret;
    }
    updateTableNamesFile();
    return 0;
}

int RouteController::modifyPhysicalNetworkPermission(unsigned netId, const char* interface,
                                                     Permission oldPermission,
                                                     Permission newPermission) {
    // Add the new rules before deleting the old ones, to avoid race conditions.
    if (int ret = modifyPhysicalNetwork(netId, interface, newPermission, ACTION_ADD)) {
        return ret;
    }
    return modifyPhysicalNetwork(netId, interface, oldPermission, ACTION_DEL);
}

int RouteController::addUsersToRejectNonSecureNetworkRule(const UidRanges& uidRanges) {
    return modifyRejectNonSecureNetworkRule(uidRanges, true);
}

int RouteController::removeUsersFromRejectNonSecureNetworkRule(const UidRanges& uidRanges) {
    return modifyRejectNonSecureNetworkRule(uidRanges, false);
}

int RouteController::addUsersToVirtualNetwork(unsigned netId, const char* interface, bool secure,
                                              const UidRanges& uidRanges) {
    return modifyVirtualNetwork(netId, interface, uidRanges, secure, ACTION_ADD,
                                !MODIFY_NON_UID_BASED_RULES);
}

int RouteController::removeUsersFromVirtualNetwork(unsigned netId, const char* interface,
                                                   bool secure, const UidRanges& uidRanges) {
    return modifyVirtualNetwork(netId, interface, uidRanges, secure, ACTION_DEL,
                                !MODIFY_NON_UID_BASED_RULES);
}

int RouteController::addInterfaceToDefaultNetwork(const char* interface, Permission permission) {
    return modifyDefaultNetwork(RTM_NEWRULE, interface, permission);
}

int RouteController::removeInterfaceFromDefaultNetwork(const char* interface,
                                                       Permission permission) {
    return modifyDefaultNetwork(RTM_DELRULE, interface, permission);
}

int RouteController::addRoute(const char* interface, const char* destination, const char* nexthop,
                              TableType tableType) {
    return modifyRoute(RTM_NEWROUTE, interface, destination, nexthop, tableType);
}

int RouteController::removeRoute(const char* interface, const char* destination,
                                 const char* nexthop, TableType tableType) {
    return modifyRoute(RTM_DELROUTE, interface, destination, nexthop, tableType);
}

int RouteController::enableTethering(const char* inputInterface, const char* outputInterface) {
    return modifyTetheredNetwork(RTM_NEWRULE, inputInterface, outputInterface);
}

int RouteController::disableTethering(const char* inputInterface, const char* outputInterface) {
    return modifyTetheredNetwork(RTM_DELRULE, inputInterface, outputInterface);
}

int RouteController::addVirtualNetworkFallthrough(unsigned vpnNetId, const char* physicalInterface,
                                                  Permission permission) {
    return modifyVpnFallthroughRule(RTM_NEWRULE, vpnNetId, physicalInterface, permission);
}

int RouteController::removeVirtualNetworkFallthrough(unsigned vpnNetId,
                                                     const char* physicalInterface,
                                                     Permission permission) {
    return modifyVpnFallthroughRule(RTM_DELRULE, vpnNetId, physicalInterface, permission);
}

}  // namespace net
}  // namespace android<|MERGE_RESOLUTION|>--- conflicted
+++ resolved
@@ -81,11 +81,8 @@
 const char* const ROUTE_TABLE_NAME_LOCAL = "local";
 const char* const ROUTE_TABLE_NAME_MAIN  = "main";
 
-<<<<<<< HEAD
-=======
 const char* const RouteController::LOCAL_MANGLE_INPUT = "routectrl_mangle_INPUT";
 
->>>>>>> 58ceafd9
 // These values are upstream, but not yet in our headers.
 // TODO: delete these definitions when updating the headers.
 const uint16_t FRA_UID_RANGE = 20;
