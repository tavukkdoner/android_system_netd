--- conflicted
+++ resolved
@@ -35,15 +35,11 @@
     SoftapController();
     virtual ~SoftapController();
 
-<<<<<<< HEAD
-    int startSoftap(bool global_ctrl_iface = false);
-=======
 #ifdef LIBWPA_CLIENT_EXISTS
     int startSoftap(bool global_ctrl_iface, SocketClient *socketClient);
 #else
-    int startSoftap(bool global_ctrl_iface);
+    int startSoftap(bool global_ctrl_iface = false);
 #endif
->>>>>>> 19e557d3
     int stopSoftap();
     bool isSoftapStarted();
     int setSoftap(int argc, char *argv[]);
