--- conflicted
+++ resolved
@@ -130,12 +130,9 @@
 include $(CLEAR_VARS)
 LOCAL_MODULE := netd_unit_test
 LOCAL_CFLAGS := -Wall -Werror -Wunused-parameter
-<<<<<<< HEAD
-=======
 # Bug: http://b/29823425 Disable -Wvarargs for Clang update to r271374
 LOCAL_CFLAGS += -Wno-varargs
 
->>>>>>> fcdf725f
 LOCAL_C_INCLUDES := \
         system/netd/include \
         system/netd/server \
